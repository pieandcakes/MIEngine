--- conflicted
+++ resolved
@@ -376,11 +376,7 @@
             try
             {
                 // Note: LaunchOptions.GetInstance can be an expensive operation and may push a wait message loop
-<<<<<<< HEAD
-                LaunchOptions launchOptions = LaunchOptions.GetInstance(_configStore, exe, args, dir, options, _engineCallback);
-=======
                 LaunchOptions launchOptions = LaunchOptions.GetInstance(_configStore, exe, args, dir, options, _engineCallback, TargetEngine.Native);
->>>>>>> 8a5ecae7
 
                 // We are being asked to debug a process when we currently aren't debugging anything
                 _pollThread = new WorkerThread();
